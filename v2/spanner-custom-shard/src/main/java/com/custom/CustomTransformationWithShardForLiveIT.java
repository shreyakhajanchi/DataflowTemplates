--- conflicted
+++ resolved
@@ -202,7 +202,6 @@
       MigrationTransformationResponse response =
           new MigrationTransformationResponse(responseRow, false);
       return response;
-<<<<<<< HEAD
     } else if (request.getTableName().equals("Person")) {
       Map<String, Object> responseRow = new HashMap<>();
       Map<String, Object> requestRow = request.getRequestRow();
@@ -215,7 +214,9 @@
       responseRow.put("full_name1", "\'" + firstName1 + " " + lastName1 + "\'");
       responseRow.put("full_name2", "\'" + firstName2 + " " + lastName2 + "\'");
       responseRow.put("full_name3", "\'" + firstName3 + " " + lastName3 + "\'");
-=======
+      MigrationTransformationResponse response =
+          new MigrationTransformationResponse(responseRow, false);
+      return response;
     } else if (request.getTableName().equals("Users1")) {
       Map<String, Object> responseRow = new HashMap<>();
       Map<String, Object> requestRow = request.getRequestRow();
@@ -223,7 +224,6 @@
       String[] nameArray = name.split(" ");
       responseRow.put("first_name", "\'" + nameArray[0] + "\'");
       responseRow.put("last_name", "\'" + nameArray[1] + "\'");
->>>>>>> d8f5b254
       MigrationTransformationResponse response =
           new MigrationTransformationResponse(responseRow, false);
       return response;
